--- conflicted
+++ resolved
@@ -15,11 +15,7 @@
 # To activate debugging, uncomment the following
 #
 #use App::CELL::Test::LogToFile;
-<<<<<<< HEAD
-$log->init( debug_mode => 1 );
-=======
 #$log->init( debug_mode => 1 );
->>>>>>> 9bf58c74
 
 my $status;
 $log->init( ident => 'CELLtest' );
@@ -146,9 +142,4 @@
 $count = App::CELL::Load::parse_config_file( File => $full_path, Dest => \%params );
 is( $count, 0 ); # FIXME
 
-<<<<<<< HEAD
-=======
-#BAIL_OUT("stop here");
-
->>>>>>> 9bf58c74
 done_testing;